<<<<<<< HEAD
from sqlalchemy import Column, Integer, String, Float, DateTime, ForeignKey, Enum as SQLEnum
from sqlalchemy.orm import relationship
from datetime import datetime
from enum import Enum
from typing import Optional
from ..db.base_class import Base

class OrderStatus(str, Enum):
    """Order status enumeration"""
    PENDING = "pending"
    WORKING = "working"
    FILLED = "filled"
    CANCELLED = "cancelled"
    REJECTED = "rejected"
    EXPIRED = "expired"
    PARTIALLY_FILLED = "partially_filled"

class OrderSide(str, Enum):
    """Order side enumeration"""
    BUY = "buy"
    SELL = "sell"

class OrderType(str, Enum):
    """Order type enumeration"""
    MARKET = "market"
    LIMIT = "limit"
    STOP = "stop"
    STOP_LIMIT = "stop_limit"

class Order(Base):
    """Broker-agnostic order model"""
    __tablename__ = "orders"

    id = Column(Integer, primary_key=True, index=True)
    broker_order_id = Column(String(100), unique=True, index=True)
    user_id = Column(Integer, ForeignKey("users.id", ondelete="CASCADE"))
    strategy_id = Column(Integer, ForeignKey("activated_strategies.id", ondelete="SET NULL"), nullable=True)
    broker_account_id = Column(Integer, ForeignKey("broker_accounts.id"))
    
    # Order details
    symbol = Column(String(20), nullable=False)
    side = Column(SQLEnum(OrderSide), nullable=False)
    order_type = Column(SQLEnum(OrderType), nullable=False)
    status = Column(SQLEnum(OrderStatus), default=OrderStatus.PENDING)
    
    # Quantities
    quantity = Column(Float, nullable=False)
    filled_quantity = Column(Float, default=0)
    remaining_quantity = Column(Float)
    
    # Pricing
    price = Column(Float, nullable=True)  # For limit orders
    stop_price = Column(Float, nullable=True)  # For stop orders
    average_fill_price = Column(Float, nullable=True)
    
    # Timestamps
    created_at = Column(DateTime, default=datetime.utcnow)
    updated_at = Column(DateTime, default=datetime.utcnow, onupdate=datetime.utcnow)
    submitted_at = Column(DateTime, nullable=True)
    filled_at = Column(DateTime, nullable=True)
    cancelled_at = Column(DateTime, nullable=True)
    
    # Additional fields
    time_in_force = Column(String(10), default="GTC")  # GTC, IOC, FOK, etc.
    error_message = Column(String, nullable=True)
    broker_response = Column(String, nullable=True)  # Store raw broker response
    notes = Column(String, nullable=True)
    
    # Relationships
    user = relationship("User", back_populates="orders")
    strategy = relationship("ActivatedStrategy", back_populates="trades")
    broker_account = relationship("BrokerAccount", back_populates="orders")

    def __str__(self):
=======
from sqlalchemy import Column, Integer, String, Float, DateTime, ForeignKey, Enum as SQLEnum
from sqlalchemy.orm import relationship
from datetime import datetime
from enum import Enum
from typing import Optional
from ..db.base_class import Base

class OrderStatus(str, Enum):
    """Order status enumeration"""
    PENDING = "pending"
    WORKING = "working"
    FILLED = "filled"
    CANCELLED = "cancelled"
    REJECTED = "rejected"
    EXPIRED = "expired"
    PARTIALLY_FILLED = "partially_filled"

class OrderSide(str, Enum):
    """Order side enumeration"""
    BUY = "buy"
    SELL = "sell"

class OrderType(str, Enum):
    """Order type enumeration"""
    MARKET = "market"
    LIMIT = "limit"
    STOP = "stop"
    STOP_LIMIT = "stop_limit"

class Order(Base):
    """Broker-agnostic order model"""
    __tablename__ = "orders"

    id = Column(Integer, primary_key=True, index=True)
    broker_order_id = Column(String(100), unique=True, index=True)
    user_id = Column(Integer, ForeignKey("users.id", ondelete="CASCADE"))
    strategy_id = Column(Integer, ForeignKey("activated_strategies.id", ondelete="SET NULL"), nullable=True)
    broker_account_id = Column(Integer, ForeignKey("broker_accounts.id"))
    
    # Order details
    symbol = Column(String(20), nullable=False)
    side = Column(SQLEnum(OrderSide), nullable=False)
    order_type = Column(SQLEnum(OrderType), nullable=False)
    status = Column(SQLEnum(OrderStatus), default=OrderStatus.PENDING)
    
    # Quantities
    quantity = Column(Float, nullable=False)
    filled_quantity = Column(Float, default=0)
    remaining_quantity = Column(Float)
    
    # Pricing
    price = Column(Float, nullable=True)  # For limit orders
    stop_price = Column(Float, nullable=True)  # For stop orders
    average_fill_price = Column(Float, nullable=True)
    
    # Timestamps
    created_at = Column(DateTime, default=datetime.utcnow)
    updated_at = Column(DateTime, default=datetime.utcnow, onupdate=datetime.utcnow)
    submitted_at = Column(DateTime, nullable=True)
    filled_at = Column(DateTime, nullable=True)
    cancelled_at = Column(DateTime, nullable=True)
    
    # Additional fields
    time_in_force = Column(String(10), default="GTC")  # GTC, IOC, FOK, etc.
    error_message = Column(String, nullable=True)
    broker_response = Column(String, nullable=True)  # Store raw broker response
    notes = Column(String, nullable=True)
    
    # Relationships
    user = relationship("User", back_populates="orders")
    strategy = relationship("ActivatedStrategy", back_populates="orders")
    broker_account = relationship("BrokerAccount", back_populates="orders")

    def __str__(self):
>>>>>>> f9a977ac
        return f"Order(id={self.id}, broker_order_id={self.broker_order_id}, symbol={self.symbol}, side={self.side}, status={self.status})"<|MERGE_RESOLUTION|>--- conflicted
+++ resolved
@@ -1,79 +1,3 @@
-<<<<<<< HEAD
-from sqlalchemy import Column, Integer, String, Float, DateTime, ForeignKey, Enum as SQLEnum
-from sqlalchemy.orm import relationship
-from datetime import datetime
-from enum import Enum
-from typing import Optional
-from ..db.base_class import Base
-
-class OrderStatus(str, Enum):
-    """Order status enumeration"""
-    PENDING = "pending"
-    WORKING = "working"
-    FILLED = "filled"
-    CANCELLED = "cancelled"
-    REJECTED = "rejected"
-    EXPIRED = "expired"
-    PARTIALLY_FILLED = "partially_filled"
-
-class OrderSide(str, Enum):
-    """Order side enumeration"""
-    BUY = "buy"
-    SELL = "sell"
-
-class OrderType(str, Enum):
-    """Order type enumeration"""
-    MARKET = "market"
-    LIMIT = "limit"
-    STOP = "stop"
-    STOP_LIMIT = "stop_limit"
-
-class Order(Base):
-    """Broker-agnostic order model"""
-    __tablename__ = "orders"
-
-    id = Column(Integer, primary_key=True, index=True)
-    broker_order_id = Column(String(100), unique=True, index=True)
-    user_id = Column(Integer, ForeignKey("users.id", ondelete="CASCADE"))
-    strategy_id = Column(Integer, ForeignKey("activated_strategies.id", ondelete="SET NULL"), nullable=True)
-    broker_account_id = Column(Integer, ForeignKey("broker_accounts.id"))
-    
-    # Order details
-    symbol = Column(String(20), nullable=False)
-    side = Column(SQLEnum(OrderSide), nullable=False)
-    order_type = Column(SQLEnum(OrderType), nullable=False)
-    status = Column(SQLEnum(OrderStatus), default=OrderStatus.PENDING)
-    
-    # Quantities
-    quantity = Column(Float, nullable=False)
-    filled_quantity = Column(Float, default=0)
-    remaining_quantity = Column(Float)
-    
-    # Pricing
-    price = Column(Float, nullable=True)  # For limit orders
-    stop_price = Column(Float, nullable=True)  # For stop orders
-    average_fill_price = Column(Float, nullable=True)
-    
-    # Timestamps
-    created_at = Column(DateTime, default=datetime.utcnow)
-    updated_at = Column(DateTime, default=datetime.utcnow, onupdate=datetime.utcnow)
-    submitted_at = Column(DateTime, nullable=True)
-    filled_at = Column(DateTime, nullable=True)
-    cancelled_at = Column(DateTime, nullable=True)
-    
-    # Additional fields
-    time_in_force = Column(String(10), default="GTC")  # GTC, IOC, FOK, etc.
-    error_message = Column(String, nullable=True)
-    broker_response = Column(String, nullable=True)  # Store raw broker response
-    notes = Column(String, nullable=True)
-    
-    # Relationships
-    user = relationship("User", back_populates="orders")
-    strategy = relationship("ActivatedStrategy", back_populates="trades")
-    broker_account = relationship("BrokerAccount", back_populates="orders")
-
-    def __str__(self):
-=======
 from sqlalchemy import Column, Integer, String, Float, DateTime, ForeignKey, Enum as SQLEnum
 from sqlalchemy.orm import relationship
 from datetime import datetime
@@ -148,5 +72,4 @@
     broker_account = relationship("BrokerAccount", back_populates="orders")
 
     def __str__(self):
->>>>>>> f9a977ac
         return f"Order(id={self.id}, broker_order_id={self.broker_order_id}, symbol={self.symbol}, side={self.side}, status={self.status})"