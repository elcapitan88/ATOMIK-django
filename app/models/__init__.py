<<<<<<< HEAD
# app/models/__init__.py
from .user import User
from .webhook import Webhook, WebhookLog
from .strategy import ActivatedStrategy
from .broker import BrokerAccount, BrokerCredentials
from .subscription import Subscription
from .order import Order
from .support import SupportTicketLog
from .promo_code import PromoCode
from .password_reset import PasswordReset
from .affiliate import Affiliate, AffiliateReferral, AffiliateClick
from .chat import (
    ChatChannel,
    ChatMessage,
    ChatReaction,
    UserChatRole,
    UserChatSettings,
    ChatChannelMember
)
from .aria_context import (
    UserTradingProfile,
    UserTradingSession,
    ARIAInteraction,
    ARIAContextCache
)
# Temporarily commented out to fix database schema issues
# from .strategy_ai import (
#     StrategyTemplate,
#     StrategyInterpretation,
#     StrategyCustomization,
#     GeneratedCode,
#     AIUsageTracking,
#     ComponentInterpretation
# )

# This ensures all models are registered
__all__ = [
    "User",
    "Webhook",
    "WebhookLog",
    "ActivatedStrategy",
    "BrokerAccount",
    "BrokerCredentials",
    "Subscription",
    "Order",
    "SupportTicketLog",
    "PromoCode",
    "PasswordReset",
    "Affiliate",
    "AffiliateReferral",
    "AffiliateClick",
    "ChatChannel",
    "ChatMessage",
    "ChatReaction",
    "UserChatRole",
    "UserChatSettings",
    "ChatChannelMember",
    "UserTradingProfile",
    "UserTradingSession", 
    "ARIAInteraction",
    "ARIAContextCache",
    # "StrategyTemplate",
    # "StrategyInterpretation", 
    # "StrategyCustomization",
    # "GeneratedCode",
    # "AIUsageTracking",
    # "ComponentInterpretation"
=======
# app/models/__init__.py
from .user import User
from .webhook import Webhook, WebhookLog
from .strategy import ActivatedStrategy
from .broker import BrokerAccount, BrokerCredentials
from .websocket import WebSocketConnection
from .subscription import Subscription
from .order import Order
from .trade import Trade, TradeExecution
from .maintenance import MaintenanceSettings

# This ensures all models are registered
__all__ = [
    "User",
    "Webhook",
    "WebhookLog",
    "ActivatedStrategy",
    "BrokerAccount",
    "BrokerCredentials",
    "WebSocketConnection",
    "Subscription",
    "Order",
    "Trade",
    "TradeExecution",
    "MaintenanceSettings"
>>>>>>> f9a977ac
]<|MERGE_RESOLUTION|>--- conflicted
+++ resolved
@@ -1,96 +1,26 @@
-<<<<<<< HEAD
-# app/models/__init__.py
-from .user import User
-from .webhook import Webhook, WebhookLog
-from .strategy import ActivatedStrategy
-from .broker import BrokerAccount, BrokerCredentials
-from .subscription import Subscription
-from .order import Order
-from .support import SupportTicketLog
-from .promo_code import PromoCode
-from .password_reset import PasswordReset
-from .affiliate import Affiliate, AffiliateReferral, AffiliateClick
-from .chat import (
-    ChatChannel,
-    ChatMessage,
-    ChatReaction,
-    UserChatRole,
-    UserChatSettings,
-    ChatChannelMember
-)
-from .aria_context import (
-    UserTradingProfile,
-    UserTradingSession,
-    ARIAInteraction,
-    ARIAContextCache
-)
-# Temporarily commented out to fix database schema issues
-# from .strategy_ai import (
-#     StrategyTemplate,
-#     StrategyInterpretation,
-#     StrategyCustomization,
-#     GeneratedCode,
-#     AIUsageTracking,
-#     ComponentInterpretation
-# )
-
-# This ensures all models are registered
-__all__ = [
-    "User",
-    "Webhook",
-    "WebhookLog",
-    "ActivatedStrategy",
-    "BrokerAccount",
-    "BrokerCredentials",
-    "Subscription",
-    "Order",
-    "SupportTicketLog",
-    "PromoCode",
-    "PasswordReset",
-    "Affiliate",
-    "AffiliateReferral",
-    "AffiliateClick",
-    "ChatChannel",
-    "ChatMessage",
-    "ChatReaction",
-    "UserChatRole",
-    "UserChatSettings",
-    "ChatChannelMember",
-    "UserTradingProfile",
-    "UserTradingSession", 
-    "ARIAInteraction",
-    "ARIAContextCache",
-    # "StrategyTemplate",
-    # "StrategyInterpretation", 
-    # "StrategyCustomization",
-    # "GeneratedCode",
-    # "AIUsageTracking",
-    # "ComponentInterpretation"
-=======
-# app/models/__init__.py
-from .user import User
-from .webhook import Webhook, WebhookLog
-from .strategy import ActivatedStrategy
-from .broker import BrokerAccount, BrokerCredentials
-from .websocket import WebSocketConnection
-from .subscription import Subscription
-from .order import Order
-from .trade import Trade, TradeExecution
-from .maintenance import MaintenanceSettings
-
-# This ensures all models are registered
-__all__ = [
-    "User",
-    "Webhook",
-    "WebhookLog",
-    "ActivatedStrategy",
-    "BrokerAccount",
-    "BrokerCredentials",
-    "WebSocketConnection",
-    "Subscription",
-    "Order",
-    "Trade",
-    "TradeExecution",
-    "MaintenanceSettings"
->>>>>>> f9a977ac
+# app/models/__init__.py
+from .user import User
+from .webhook import Webhook, WebhookLog
+from .strategy import ActivatedStrategy
+from .broker import BrokerAccount, BrokerCredentials
+from .websocket import WebSocketConnection
+from .subscription import Subscription
+from .order import Order
+from .trade import Trade, TradeExecution
+from .maintenance import MaintenanceSettings
+
+# This ensures all models are registered
+__all__ = [
+    "User",
+    "Webhook",
+    "WebhookLog",
+    "ActivatedStrategy",
+    "BrokerAccount",
+    "BrokerCredentials",
+    "WebSocketConnection",
+    "Subscription",
+    "Order",
+    "Trade",
+    "TradeExecution",
+    "MaintenanceSettings"
 ]