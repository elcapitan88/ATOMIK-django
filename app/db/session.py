--- conflicted
+++ resolved
@@ -1,198 +1,3 @@
-<<<<<<< HEAD
-# app/db/session.py
-from sqlalchemy import create_engine, text
-from sqlalchemy.orm import sessionmaker
-from sqlalchemy.ext.asyncio import create_async_engine, AsyncSession
-from sqlalchemy.pool import QueuePool
-from app.core.config import settings
-import logging
-import contextlib
-import os
-
-logger = logging.getLogger(__name__)
-
-# Configure the logger level based on the environment
-if settings.ENVIRONMENT == "production":
-    logger.setLevel(logging.WARNING)
-else:
-    logger.setLevel(logging.DEBUG)
-
-# Get database parameters from settings
-db_params = settings.get_db_params()
-
-# Check if we're on Railway for optimal setup
-is_on_railway = os.getenv("RAILWAY_ENVIRONMENT") is not None
-
-# Configure ASYNC database engine (for Railway optimization)
-try:
-    # Check if asyncpg is available
-    import asyncpg
-    
-    # Convert sync URL to async URL if needed
-    database_url = settings.active_database_url
-    if not database_url.startswith("postgresql+asyncpg://"):
-        database_url = database_url.replace("postgresql://", "postgresql+asyncpg://")
-    
-    # Create async engine for Railway optimization
-    async_engine = create_async_engine(
-        database_url,
-        **db_params
-    )
-    logger.info(f"Async database engine created successfully in {settings.ENVIRONMENT} mode (Railway: {is_on_railway})")
-except ImportError:
-    logger.warning("asyncpg not installed - async database features disabled. Install with: pip install asyncpg")
-    async_engine = None
-except Exception as e:
-    logger.critical(f"Failed to create async database engine: {str(e)}")
-    async_engine = None
-    # Don't raise here, let the sync engine handle everything
-    logger.warning("Falling back to sync database engine only")
-
-# Configure SYNC database engine (for backward compatibility)
-try:
-    # Use sync URL for existing code
-    sync_database_url = settings.active_database_url.replace("postgresql+asyncpg://", "postgresql://")
-    
-    engine = create_engine(
-        sync_database_url,
-        poolclass=QueuePool,
-        **db_params
-    )
-    logger.info(f"Sync database engine created successfully in {settings.ENVIRONMENT} mode")
-except Exception as e:
-    logger.critical(f"Failed to create sync database engine: {str(e)}")
-    engine = None  # Set to None if creation fails
-    raise  # Re-raise the exception after logging
-
-# Create ASYNC session factory (for Railway optimization)
-if async_engine is not None:
-    AsyncSessionLocal = sessionmaker(
-        async_engine,
-        class_=AsyncSession,
-        expire_on_commit=False,
-        autoflush=False,
-        autocommit=False
-    )
-else:
-    logger.critical("AsyncSessionLocal not created due to async engine initialization failure")
-    AsyncSessionLocal = None
-
-# Create SYNC session factory (for backward compatibility)
-if engine is not None:
-    SessionLocal = sessionmaker(
-        autocommit=False,
-        autoflush=False,
-        bind=engine
-    )
-else:
-    logger.critical("SessionLocal not created due to engine initialization failure")
-    SessionLocal = None
-
-# ASYNC dependency for FastAPI endpoints (Railway optimized)
-async def get_async_db():
-    """
-    Get ASYNC database session with Railway optimization
-    """
-    if AsyncSessionLocal is None:
-        logger.critical("Cannot create async database session - AsyncSessionLocal is None")
-        raise Exception("Async database session factory not initialized")
-        
-    async with AsyncSessionLocal() as db:
-        try:
-            # Log session creation in development mode
-            if settings.ENVIRONMENT == "development":
-                logger.debug(f"Async database session created (Railway: {is_on_railway})")
-            yield db
-        except Exception as e:
-            await db.rollback()
-            logger.error(f"Async database session error: {str(e)}")
-            raise
-
-# SYNC dependency for FastAPI endpoints (backward compatibility)
-async def get_db():
-    """
-    Get database session with enhanced error handling and logging
-    """
-    if SessionLocal is None:
-        logger.critical("Cannot create database session - SessionLocal is None")
-        raise Exception("Database session factory not initialized")
-        
-    db = SessionLocal()
-    try:
-        # Log session creation in development mode
-        if settings.ENVIRONMENT == "development":
-            logger.debug("Database session created")
-        yield db
-    except Exception as e:
-        db.rollback()
-        logger.error(f"Database session error: {str(e)}")
-        raise
-    finally:
-        db.close()
-        if settings.ENVIRONMENT == "development":
-            logger.debug("Database session closed")
-
-# Context manager for manual session usage
-@contextlib.contextmanager
-def get_db_context():
-    """
-    Context manager for database sessions
-    """
-    if SessionLocal is None:
-        logger.critical("Cannot create database session - SessionLocal is None")
-        raise Exception("Database session factory not initialized")
-        
-    db = SessionLocal()
-    try:
-        yield db
-    except Exception as e:
-        db.rollback()
-        logger.error(f"Database session error in context manager: {str(e)}")
-        raise
-    finally:
-        db.close()
-
-# Function to test database connection with detailed feedback
-async def test_db_connection():
-    """Test database connection and log the results"""
-    try:
-        if engine is None:
-            logger.critical("Cannot test connection - engine is None")
-            return {
-                "status": "error",
-                "message": "Database engine not initialized",
-                "connection": False
-            }
-
-        with get_db_context() as db:
-            db.execute(text("SELECT 1"))
-            logger.info(f"Database connection test successful in {settings.ENVIRONMENT} mode")
-            return {
-                "status": "success",
-                "message": f"Connected to database in {settings.ENVIRONMENT} mode",
-                "connection": True
-            }
-            
-    except Exception as e:
-        error_message = str(e)
-        logger.critical(f"Database connection test failed: {error_message}")
-        return {
-            "status": "error",
-            "message": f"Database connection failed: {error_message}",
-            "connection": False
-        }
-
-# Export everything needed by other modules
-__all__ = [
-    "engine",           # Sync engine (existing)
-    "async_engine",     # Async engine (new)
-    "SessionLocal",     # Sync session factory (existing)
-    "AsyncSessionLocal", # Async session factory (new)
-    "get_db",           # Sync database dependency (existing)
-    "get_async_db",     # Async database dependency (new)
-    "get_db_context",   # Sync context manager (existing)
-    "test_db_connection" # Connection test (existing)
-=======
 from sqlalchemy import create_engine, text
 from sqlalchemy.orm import sessionmaker
 from sqlalchemy.pool import QueuePool
@@ -273,5 +78,4 @@
     "SessionLocal",
     "get_db",
     "test_db_connection"
->>>>>>> f9a977ac
 ]